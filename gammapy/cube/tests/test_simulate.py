# Licensed under a 3-clause BSD style license - see LICENSE.rst
import numpy as np
from numpy.testing import assert_allclose
import astropy.units as u
from astropy.coordinates import SkyCoord
from gammapy.cube import MapDataset, MapDatasetEventSampler, simulate_dataset
from gammapy.cube.tests.test_fit import get_map_dataset
from gammapy.data import GTI
from gammapy.irf import load_cta_irfs
from gammapy.maps import MapAxis, WcsGeom
from gammapy.modeling.models import (
    GaussianSpatialModel,
    PowerLawSpectralModel,
    SkyModel,
    SkyModels,
)
from gammapy.utils.testing import requires_data
<<<<<<< HEAD
from gammapy.cube.tests.test_edisp_map import make_edisp_map_test
=======
from gammapy.cube.tests.test_psf_map import make_test_psfmap
>>>>>>> a8abc0c7


@requires_data()
def test_simulate():
    irfs = load_cta_irfs(
        "$GAMMAPY_DATA/cta-1dc/caldb/data/cta/1dc/bcf/South_z20_50h/irf_file.fits"
    )

    # Define sky model to simulate the data
    spatial_model = GaussianSpatialModel(
        lon_0="0 deg", lat_0="0 deg", sigma="0.2 deg", frame="galactic"
    )
    spectral_model = PowerLawSpectralModel(
        index=2, amplitude="1e-11 cm-2 s-1 TeV-1", reference="1 TeV"
    )
    sky_model_simu = SkyModel(
        spatial_model=spatial_model, spectral_model=spectral_model
    )

    # Define map geometry
    axis = MapAxis.from_edges(
        np.logspace(-1, 1.0, 20), unit="TeV", name="energy", interp="log"
    )
    geom = WcsGeom.create(
        skydir=(0, 0), binsz=0.025, width=(1, 1), coordsys="GAL", axes=[axis]
    )

    # Define some observation parameters
    pointing = SkyCoord(0 * u.deg, 0 * u.deg, frame="galactic")

    dataset = simulate_dataset(
        sky_model_simu, geom, pointing, irfs, livetime=10 * u.h, random_state=42
    )

    assert isinstance(dataset, MapDataset)
    assert isinstance(dataset.models, SkyModels)

    assert dataset.counts.data.dtype is np.dtype("int")
    assert_allclose(dataset.counts.data[5, 20, 20], 2)
    assert_allclose(dataset.exposure.data[5, 20, 20], 16122681486.381285)
    assert_allclose(
        dataset.background_model.map.data[5, 20, 20], 0.9765545345855245, rtol=1e-5
    )
    assert_allclose(dataset.psf.psf_map.data[5, 5, 0, 0], 91987.862)
    assert_allclose(dataset.edisp.data.data[10, 10], 0.85944298, rtol=1e-5)


def dataset_maker():
    position = SkyCoord(0.0, 0.0, frame="galactic", unit="deg")
    energy_axis = MapAxis.from_bounds(
        1, 100, nbin=30, unit="TeV", name="energy", interp="log"
    )

    spatial_model = GaussianSpatialModel(
        lon_0="0 deg", lat_0="0 deg", sigma="0.2 deg", frame="galactic"
    )

    spectral_model = PowerLawSpectralModel(amplitude="1e-11 cm-2 s-1 TeV-1")
    skymodel = SkyModel(spatial_model=spatial_model, spectral_model=spectral_model)

    geom = WcsGeom.create(
        skydir=position, binsz=0.02, width="5 deg", coordsys="GAL", axes=[energy_axis]
    )

    t_min = 0 * u.s
    t_max = 30000 * u.s

    gti = GTI.create(start=t_min, stop=t_max)

    dataset = get_map_dataset(
        sky_model=skymodel, geom=geom, geom_etrue=geom, edisp=True
    )
    dataset.gti = gti

    return dataset


@requires_data()
def test_mde_sample_sources():
    dataset = dataset_maker()
    sampler = MapDatasetEventSampler(random_state=0)
    events = sampler.sample_sources(dataset=dataset)

    assert len(events.table["ENERGY_TRUE"]) == 726
    assert_allclose(events.table["ENERGY_TRUE"][0], 9.637228658895618, rtol=1e-5)
    assert events.table["ENERGY_TRUE"].unit == "TeV"

    assert_allclose(events.table["RA_TRUE"][0], 266.3541109343822, rtol=1e-5)
    assert events.table["RA_TRUE"].unit == "deg"

    assert_allclose(events.table["DEC_TRUE"][0], -28.88356606406115, rtol=1e-5)
    assert events.table["DEC_TRUE"].unit == "deg"

    assert_allclose(events.table["MC_ID"][0], 1, rtol=1e-5)


@requires_data()
def test_mde_sample_background():
    dataset = dataset_maker()
    sampler = MapDatasetEventSampler(random_state=0)
    events = sampler.sample_background(dataset=dataset)

    assert len(events.table["ENERGY"]) == 375084
    assert_allclose(events.table["ENERGY"][0], 2.1613281656472028, rtol=1e-5)
    assert events.table["ENERGY"].unit == "TeV"

    assert_allclose(events.table["RA"][0], 265.7253792887848, rtol=1e-5)
    assert events.table["RA"].unit == "deg"

    assert_allclose(events.table["DEC"][0], -27.727581635186304, rtol=1e-5)
    assert events.table["DEC"].unit == "deg"

    assert_allclose(events.table["MC_ID"][0], 0, rtol=1e-5)


@requires_data()
def test_mde_sample_psf():
    psf_map = make_test_psfmap(0.1 * u.deg, shape="gauss")

    dataset = dataset_maker()
    sampler = MapDatasetEventSampler(random_state=0)
    events = sampler.sample_sources(dataset=dataset)
    events = sampler.sample_psf(psf_map, events)

    assert len(events.table) == 726
    assert_allclose(events.table["ENERGY_TRUE"][0], 9.637228658895618, rtol=1e-5)
    assert events.table["ENERGY_TRUE"].unit == "TeV"

    assert_allclose(events.table["RA"][0], 266.46418313134603, rtol=1e-5)
    assert events.table["RA"].unit == "deg"

    assert_allclose(events.table["DEC"][0], -28.85688796198139, rtol=1e-5)
    assert events.table["DEC"].unit == "deg"

<<<<<<< HEAD
    assert len(bkg_evt.table["ENERGY"]) == 375084
    assert_allclose(bkg_evt.table["ENERGY"][0], 2.1613281656472028, rtol=1e-5)
    assert_allclose(bkg_evt.table["RA"][0], 265.7253792887848, rtol=1e-5)
    assert_allclose(bkg_evt.table["DEC"][0], -27.727581635186304, rtol=1e-5)
    assert_allclose(bkg_evt.table["MC_ID"][0], 0, rtol=1e-5)


@requires_data()
def test_MDE_sample_edisp():
    edisp_map = make_edisp_map_test()

    dataset = dataset_maker()
    sampler = MapDatasetEventSampler(random_state=0)
    events = sampler.sample_sources(dataset=dataset)
    events = sampler.sample_edisp(edisp_map, events)

    assert len(events.table) == 726
    assert_allclose(events.table["ENERGY"][0], 1.0600765557667795, rtol=1e-5)
    assert events.table["ENERGY"].unit == "TeV"

    assert_allclose(events.table["RA"][0], 266.3541109343822, rtol=1e-5)
    assert events.table["RA"].unit == "deg"

    assert_allclose(events.table["DEC"][0], -28.88356606406115, rtol=1e-5)
    assert events.table["DEC"].unit == "deg"

=======
>>>>>>> a8abc0c7
    assert_allclose(events.table["MC_ID"][0], 1, rtol=1e-5)<|MERGE_RESOLUTION|>--- conflicted
+++ resolved
@@ -15,12 +15,8 @@
     SkyModels,
 )
 from gammapy.utils.testing import requires_data
-<<<<<<< HEAD
 from gammapy.cube.tests.test_edisp_map import make_edisp_map_test
-=======
 from gammapy.cube.tests.test_psf_map import make_test_psfmap
->>>>>>> a8abc0c7
-
 
 @requires_data()
 def test_simulate():
@@ -154,16 +150,9 @@
     assert_allclose(events.table["DEC"][0], -28.85688796198139, rtol=1e-5)
     assert events.table["DEC"].unit == "deg"
 
-<<<<<<< HEAD
-    assert len(bkg_evt.table["ENERGY"]) == 375084
-    assert_allclose(bkg_evt.table["ENERGY"][0], 2.1613281656472028, rtol=1e-5)
-    assert_allclose(bkg_evt.table["RA"][0], 265.7253792887848, rtol=1e-5)
-    assert_allclose(bkg_evt.table["DEC"][0], -27.727581635186304, rtol=1e-5)
-    assert_allclose(bkg_evt.table["MC_ID"][0], 0, rtol=1e-5)
-
 
 @requires_data()
-def test_MDE_sample_edisp():
+def test_mde_sample_edisp():
     edisp_map = make_edisp_map_test()
 
     dataset = dataset_maker()
@@ -181,6 +170,4 @@
     assert_allclose(events.table["DEC"][0], -28.88356606406115, rtol=1e-5)
     assert events.table["DEC"].unit == "deg"
 
-=======
->>>>>>> a8abc0c7
     assert_allclose(events.table["MC_ID"][0], 1, rtol=1e-5)